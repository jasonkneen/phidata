from __future__ import annotations

from typing import AsyncIterator, Iterator, List, Optional, Tuple

from agno.models.base import Model
from agno.models.message import Message
from agno.utils.log import logger


def is_vertexai_reasoning_model(reasoning_model: Model) -> bool:
    """Check if the model is a VertexAI model with thinking support."""
    # Check if provider is VertexAI
    is_vertexai_provider = hasattr(reasoning_model, "provider") and reasoning_model.provider == "VertexAI"

    # Check if thinking parameter is set
    has_thinking = hasattr(reasoning_model, "thinking") and reasoning_model.thinking is not None

    return is_vertexai_provider and has_thinking


def get_vertexai_reasoning(reasoning_agent: "Agent", messages: List[Message]) -> Optional[Message]:  # type: ignore  # noqa: F821
    """Get reasoning from a VertexAI Claude model."""
    from agno.run.agent import RunOutput

    try:
        reasoning_agent_response: RunOutput = reasoning_agent.run(input=messages)
    except Exception as e:
        logger.warning(f"Reasoning error: {e}")
        return None

    reasoning_content: str = ""
    redacted_reasoning_content: Optional[str] = None

    if reasoning_agent_response.messages is not None:
        for msg in reasoning_agent_response.messages:
            if msg.reasoning_content is not None:
                reasoning_content = msg.reasoning_content
            if hasattr(msg, "redacted_reasoning_content") and msg.redacted_reasoning_content is not None:
                redacted_reasoning_content = msg.redacted_reasoning_content
                break

    return Message(
        role="assistant",
        content=f"<thinking>\n{reasoning_content}\n</thinking>",
        reasoning_content=reasoning_content,
        redacted_reasoning_content=redacted_reasoning_content,
    )


async def aget_vertexai_reasoning(reasoning_agent: "Agent", messages: List[Message]) -> Optional[Message]:  # type: ignore  # noqa: F821
    """Get reasoning from a VertexAI Claude model asynchronously."""
    from agno.run.agent import RunOutput

    try:
        reasoning_agent_response: RunOutput = await reasoning_agent.arun(input=messages)
    except Exception as e:
        logger.warning(f"Reasoning error: {e}")
        return None

    reasoning_content: str = ""
    redacted_reasoning_content: Optional[str] = None

    if reasoning_agent_response.messages is not None:
        for msg in reasoning_agent_response.messages:
            if msg.reasoning_content is not None:
                reasoning_content = msg.reasoning_content
            if hasattr(msg, "redacted_reasoning_content") and msg.redacted_reasoning_content is not None:
                redacted_reasoning_content = msg.redacted_reasoning_content
                break

    return Message(
        role="assistant",
        content=f"<thinking>\n{reasoning_content}\n</thinking>",
        reasoning_content=reasoning_content,
        redacted_reasoning_content=redacted_reasoning_content,
    )


def get_vertexai_reasoning_stream(
<<<<<<< HEAD
    reasoning_agent: "Agent",
    messages: List[Message],  # type: ignore  # noqa: F821
=======
    reasoning_agent: "Agent",  # type: ignore  # noqa: F821
    messages: List[Message],
>>>>>>> 57b90e39
) -> Iterator[Tuple[Optional[str], Optional[Message]]]:
    """
    Stream reasoning content from VertexAI Claude model.

    Yields:
        Tuple of (reasoning_content_delta, final_message)
        - During streaming: (reasoning_content_delta, None)
        - At the end: (None, final_message)
    """
    from agno.run.agent import RunEvent

    reasoning_content: str = ""
    redacted_reasoning_content: Optional[str] = None

    try:
        for event in reasoning_agent.run(input=messages, stream=True, stream_intermediate_steps=True):
            if hasattr(event, "event"):
                if event.event == RunEvent.run_content:
                    # Stream reasoning content as it arrives
                    if hasattr(event, "reasoning_content") and event.reasoning_content:
                        reasoning_content += event.reasoning_content
                        yield (event.reasoning_content, None)
                elif event.event == RunEvent.run_completed:
                    pass
    except Exception as e:
        logger.warning(f"Reasoning error: {e}")
        return

    # Yield final message
    if reasoning_content:
        final_message = Message(
            role="assistant",
            content=f"<thinking>\n{reasoning_content}\n</thinking>",
            reasoning_content=reasoning_content,
            redacted_reasoning_content=redacted_reasoning_content,
        )
        yield (None, final_message)


async def aget_vertexai_reasoning_stream(
<<<<<<< HEAD
    reasoning_agent: "Agent",
    messages: List[Message],  # type: ignore  # noqa: F821
=======
    reasoning_agent: "Agent",  # type: ignore  # noqa: F821
    messages: List[Message],
>>>>>>> 57b90e39
) -> AsyncIterator[Tuple[Optional[str], Optional[Message]]]:
    """
    Stream reasoning content from VertexAI Claude model asynchronously.

    Yields:
        Tuple of (reasoning_content_delta, final_message)
        - During streaming: (reasoning_content_delta, None)
        - At the end: (None, final_message)
    """
    from agno.run.agent import RunEvent

    reasoning_content: str = ""
    redacted_reasoning_content: Optional[str] = None

    try:
        async for event in reasoning_agent.arun(input=messages, stream=True, stream_intermediate_steps=True):
            if hasattr(event, "event"):
                if event.event == RunEvent.run_content:
                    # Stream reasoning content as it arrives
                    if hasattr(event, "reasoning_content") and event.reasoning_content:
                        reasoning_content += event.reasoning_content
                        yield (event.reasoning_content, None)
                elif event.event == RunEvent.run_completed:
                    pass
    except Exception as e:
        logger.warning(f"Reasoning error: {e}")
        return

    # Yield final message
    if reasoning_content:
        final_message = Message(
            role="assistant",
            content=f"<thinking>\n{reasoning_content}\n</thinking>",
            reasoning_content=reasoning_content,
            redacted_reasoning_content=redacted_reasoning_content,
        )
        yield (None, final_message)<|MERGE_RESOLUTION|>--- conflicted
+++ resolved
@@ -77,13 +77,8 @@
 
 
 def get_vertexai_reasoning_stream(
-<<<<<<< HEAD
-    reasoning_agent: "Agent",
-    messages: List[Message],  # type: ignore  # noqa: F821
-=======
     reasoning_agent: "Agent",  # type: ignore  # noqa: F821
     messages: List[Message],
->>>>>>> 57b90e39
 ) -> Iterator[Tuple[Optional[str], Optional[Message]]]:
     """
     Stream reasoning content from VertexAI Claude model.
@@ -124,13 +119,8 @@
 
 
 async def aget_vertexai_reasoning_stream(
-<<<<<<< HEAD
-    reasoning_agent: "Agent",
-    messages: List[Message],  # type: ignore  # noqa: F821
-=======
     reasoning_agent: "Agent",  # type: ignore  # noqa: F821
     messages: List[Message],
->>>>>>> 57b90e39
 ) -> AsyncIterator[Tuple[Optional[str], Optional[Message]]]:
     """
     Stream reasoning content from VertexAI Claude model asynchronously.
